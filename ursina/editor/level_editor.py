from ursina import *
from ursina.shaders import unlit_shader, lit_with_shadows_shader, matcap_shader, triplanar_shader, normals_shader
from time import perf_counter
import csv


# from ursina.editor.prefabs.poke_shape import PokeShape


class LevelEditorScene:
    def __init__(self, x, y, name, **kwargs):
        super().__init__()
        self.coordinates = [x,y]
        self.name = name
        self.path = None    # must be assigned to be able to load
        self.entities = []
        self.selection = []
        self.scene_parent = None
        # self.undo_handler     # gets assigned later

    def save(self):
        if not self.path and not self.entities:
            print('cant save scene with not path and no entities')
            return

        level_editor.scene_folder.mkdir(parents=True, exist_ok=True)
        list_of_dicts = []

        fields = ['class', 'parent', 'position', 'rotation', 'scale']
        for e in level_editor.current_scene.entities:
            if hasattr(e, 'is_gizmo'):
                continue

            changes = e.get_changes()
            changes['class'] = e.__class__.__name__
            list_of_dicts.append(changes)
            for key in changes.keys():
                if key not in fields:
                    fields.append(key)


        name = level_editor.current_scene.name
        self.path =  level_editor.scene_folder / f'{name}.csv'

        with self.path.open('w', encoding='UTF8') as file:
            writer = csv.DictWriter(file, fieldnames=fields, delimiter=';')
            writer.writeheader()
            writer.writerows(list_of_dicts)

        print('saved:', self.path)


    def load(self):
        if not self.path:
            print('cant load scene, no path')
            return
        if self.scene_parent:
            print('error, scene already loaded')
            return

        t = perf_counter()
        with self.path.open('r') as f:
            self.scene_parent = Entity()
            reader = csv.DictReader(f, delimiter=';')
            fields = reader.fieldnames[1:]

            for line in reader:
                e = eval(f'{line["class"]}(parent=self.scene_parent)')
                for key in fields:
                    if not line[key]:
                        continue
                    try:
                        value = eval(line[key])
                        setattr(e, key, value)
                    except:
                        raise ValueError(value)

                self.entities.append(e)
                for e in self.entities:
                    if not e.shader:
                        e.shader = lit_with_shadows_shader
                    e.selectable = True
                    e.original_parent = e.parent
                    if e.model.name == 'cube':
                        e.collider = 'box'
                        e.collision = False


        if self.scene_parent:
            print(f'loaded scene: "{self.name}" in {perf_counter()-t}')
            return self.scene_parent


    def unload(self):
        [setattr(e, 'parent', level_editor) for e in level_editor.cubes]
        [destroy(e) for e in self.entities]
        # if not self.scene_parent:
        #     # print('cant unload scene, its already empty')
        #     return

        self.selection = []
        self.entities = []
        destroy(self.scene_parent)



class LevelEditor(Entity):
    def __init__(self, **kwargs):
        super().__init__()

        self.scene_folder = application.asset_folder / 'scenes'
        self.scenes = [[LevelEditorScene(x, y, f'untitled_scene[{x},{y}]') for y in range(8)] for x in range(8)]
        self.current_scene = None

        self.grid = Entity(parent=self, model=Grid(16,16), rotation_x=90, scale=64, collider='box', color=color.white33, enabled=False)
        self.origin_mode = 'center'
        self.editor_camera = EditorCamera(parent=self, rotation_x=20, eternal=False, rotation_smoothing=0)
        self.ui = Entity(parent=camera.ui, name='level_editor.ui')

        self.point_renderer = Entity(parent=self, model=Mesh([], mode='point', thickness=.1, render_points_in_3d=True), texture='circle', always_on_top=True, unlit=True, render_queue=1)
        self.cubes = [Entity(wireframe=True, color=color.azure, parent=self, enabled=True) for i in range(128)] # max selection

        self.origin_mode_menu = ButtonGroup(['last', 'center', 'individual'], min_selection=1, position=window.top, parent=self.ui)
        self.origin_mode_menu.scale *= .75
        self.origin_mode_menu.on_value_changed = self.render_selection
        self.local_global_menu = ButtonGroup(['local', 'global'], default='global', min_selection=1, position=window.top - Vec2(.2,0), parent=self.ui)
        self.local_global_menu.scale *= .75
        self.local_global_menu.on_value_changed = self.render_selection
        self.target_fov = 90

    @property
    def entities(self):
        if not self.current_scene:
            return []
        return self.current_scene.entities

    @property
    def selection(self):
        if not self.current_scene:
            return []
        return self.current_scene.selection

    @selection.setter
    def selection(self, value):
        self.current_scene.selection = value

    def on_enable(self):
        self._camera_original_fov = camera.fov
        camera.fov = self.target_fov

    def on_disable(self):
        camera.fov = self._camera_original_fov

    def update(self):
        for key in 'gsxyz':
            if held_keys[key]:
                self.render_selection()
                return

        if mouse.left:
            self.render_selection()


    def input(self, key):
        if held_keys['control'] and not held_keys['shift'] and not held_keys['alt'] and key == 's':
            if not self.current_scene:
                print("no current_scene, can't save")
                return

            self.current_scene.save()

        if held_keys['control']:
            if key == 'z':
                self.current_scene.undo.undo()
            elif key == 'y':
                self.current_scene.undo.redo()

        if self.selection and key == 't':
            self.editor_camera.animate_position(gizmo.world_position, duration=.1, curve=curve.linear)


    def render_selection(self, update_gizmo_position=True):
        for i, e in enumerate(self.entities):
            if e == None:
                print(f'error in entities {i}, is {e}')
                self.entities.remove(e)


        # self.point_renderer.model.vertices = [e.world_position for e in self.entities if e.selectable and not e.model ]
        self.point_renderer.model.vertices.clear()
        self.point_renderer.model.colors.clear()

        for e in self.entities:
            if e.model and e.model.name == 'cube':
                continue

            self.point_renderer.model.vertices.append(e.world_position)

            if e in self.selection:
                self.point_renderer.model.colors.append(color.azure)
            else:
                self.point_renderer.model.colors.append(color.orange)


        # self.point_renderer.model.colors = [color.azure if e in self.selection else lerp(color.orange, color.hsv(0,0,1,0), distance(e.world_position, camera.world_position)/100) for e in self.entities if e.selectable and not e.collider]
        self.point_renderer.model.generate()

        gizmo.enabled = bool(self.selection and self.selection[-1])
        self.selection = [e for e in self.selection if e]

        if update_gizmo_position and self.selection:
            if self.origin_mode_menu.value in ('last', 'individual'):
                gizmo.world_position = self.selection[-1].world_position
            elif self.origin_mode_menu.value == 'center':
                gizmo.world_position = sum([e.world_position for e in self.selection]) / len(self.selection)

            if self.local_global_menu.value == 'local' and self.origin_mode_menu.value == 'last':
                gizmo.world_rotation = self.selection[-1].world_rotation
            else:
                gizmo.world_rotation = Vec3(0,0,0)

        [e.disable() for e in self.cubes]
        # [setattr(e, 'parent', self) for e in self.cubes]
        for i, e in enumerate([e for e in self.selection if e.collider]):
            if i < len(self.cubes):
                self.cubes[i].world_transform = e.world_transform
                self.cubes[i].origin = e.origin
                self.cubes[i].model = copy(e.model)
                self.cubes[i].enabled = True

        # print('---------- rendered selection')
    def on_enable(self):
        if hasattr(self, 'ui'):
            self.ui.enabled = True

    def on_disable(self):
        self.ui.enabled = False




class Undo(Entity):
    def __init__(self, **kwargs):
        super().__init__(parent=level_editor, undo_data=[], undo_index=-1)

    def record_undo(self, data):
        print('record undo:', data)
        self.undo_data = self.undo_data[:self.undo_index+1]
        self.undo_data.append(data)
        self.undo_index += 1

    def undo(self):
        if self.undo_index < 0:
            return

        current_undo_data = self.undo_data[self.undo_index]

        if current_undo_data[0] == 'restore entities':     # restore deleted entity
            for id, recipe in zip(current_undo_data[1], current_undo_data[2]):
                # print('------------', recipe)
                clone = eval(recipe)
                clone.selectable = True
                clone.original_parent = clone.parent
                clone.shader = lit_with_shadows_shader
                # print('------------', recipe, id, 'clone:', clone)
                level_editor.entities.insert(id, clone)

        elif current_undo_data[0] == 'delete entities': # delete newly created entity
            target_entities = [level_editor.entities[id] for id in current_undo_data[1]]
            [level_editor.selection.remove(e) for e in target_entities if e in level_editor.selection]
            [setattr(e, 'parent', level_editor) for e in level_editor.cubes]
            [level_editor.entities.remove(e) for e in target_entities]
            [destroy(e) for e in target_entities]

        else:
            for data in current_undo_data:
                id, attr, original, new = data
                setattr(level_editor.entities[id], attr, original)

        level_editor.render_selection()     # make sure the gizmo position updates
        self.undo_index -= 1

    def redo(self):
        if self.undo_index+2 > len(self.undo_data):
            return

        current_undo_data = self.undo_data[self.undo_index+1]

        # do the same as for undo, but opposite
        if current_undo_data[0] == 'delete entities':     # delete entity
            # pass
            for id, recipe in zip(current_undo_data[1], current_undo_data[2]):
                clone = eval(recipe)
                clone.selectable = True
                clone.original_parent = clone.parent
                clone.shader = lit_with_shadows_shader
                level_editor.entities.insert(id, clone)

        elif current_undo_data[0] == 'restore entities': # restore entity
            pass
            target_entities = [level_editor.entities[id] for id in current_undo_data[1]]
            [level_editor.selection.remove(e) for e in target_entities if e in level_editor.selection]
            [setattr(e, 'parent', level_editor) for e in level_editor.cubes]
            [level_editor.entities.remove(e) for e in target_entities]
            [destroy(e) for e in target_entities]


        else:
            for data in current_undo_data:
                id, attr, original, new = data
                setattr(level_editor.entities[id], attr, new)

        level_editor.render_selection()     # make sure the gizmo position updates
        self.undo_index += 1


axis_colors = {
    'x' : color.magenta,
    'y' : color.yellow,
    'z' : color.cyan
}

if not load_model('arrow', application.internal_models_compressed_folder):
    p = Entity(enabled=False)
    Entity(parent=p, model='cube', scale=(1,.05,.05))
    Entity(parent=p, model=Cone(4, direction=(1,0,0)), x=.5, scale=.2)
    arrow_model = p.combine()
    arrow_model.save('arrow.ursinamesh', path=application.internal_models_compressed_folder)

if not load_model('scale_gizmo', application.internal_models_compressed_folder):
    p = Entity(enabled=False)
    Entity(parent=p, model='cube', scale=(.05,.05,1))
    Entity(parent=p, model='cube', z=.5, scale=.2)
    arrow_model = p.combine()
    arrow_model.save('scale_gizmo.ursinamesh', path=application.internal_models_compressed_folder)


class GizmoArrow(Draggable):
    def __init__(self, model='arrow', collider='box', **kwargs):
        super().__init__(model=model, origin_x=-.55, always_on_top=True, render_queue=1, is_gizmo=True, shader=unlit_shader, **kwargs)
        for key, value in kwargs.items():
            setattr(self, key, value)

        self.record_undo = True     # this can be set to False when moving this though code for example, and you don't want it to record undo.
        self.original_rotation = self.rotation


    def drag(self):
        self.world_parent = level_editor
        self.gizmo.world_parent = self
        for e in level_editor.selection:
            e.original_parent = e.parent

            if level_editor.local_global_menu.value == 'global':
                e.world_parent = self
            else:
                e.world_parent = self.gizmo.fake_gizmo

            e.always_on_top = False
            e._original_world_transform = e.world_transform

    def drop(self):
        self.gizmo.world_parent = level_editor

        for e in level_editor.selection:
            e.world_parent = e.original_parent

        if not level_editor.selection:
            return

        changed = ( # don't record undo if transform didn't change
            distance(level_editor.selection[0].world_transform[0], level_editor.selection[0]._original_world_transform[0]) > .0001 or
            distance(level_editor.selection[0].world_transform[1], level_editor.selection[0]._original_world_transform[1]) > .0001 or
            distance(level_editor.selection[0].world_transform[2], level_editor.selection[0]._original_world_transform[2]) > .0001
            )

        if self.record_undo and changed:
            changes = []
            for e in level_editor.selection:
                changes.append([level_editor.entities.index(e), 'world_transform', e._original_world_transform, e.world_transform])

            level_editor.current_scene.undo.record_undo(changes)

        self.parent = self.gizmo.arrow_parent
        self.position = (0,0,0)
        self.rotation = self.original_rotation
        level_editor.render_selection()

    def input(self, key):
        super().input(key)
        if key == 'control':
            self.step = (.1,.1,.1)
        elif key == 'control up':
            self.step = (0,0,0)



class Gizmo(Entity):
    def __init__(self, **kwargs):
        super().__init__(parent=level_editor, enabled=False)
        self.arrow_parent = Entity(parent=self)
        self.lock_axis_helper_parent = Entity(parent=level_editor,
            # model='wireframe_cube',
        )
        self.lock_axis_helper = Entity(parent=self.lock_axis_helper_parent,
            # model=Circle(6, radius=.2), color=color.red, double_sided=True, always_on_top=True, render_queue=1
        ) # this will help us lock the movement to an axis on local space


        self.subgizmos = {
            'xz' : GizmoArrow(parent=self.arrow_parent, gizmo=self, model='cube', collider='plane', scale=.6, scale_y=.05, origin=(-.75,0,-.75), color=lerp(color.magenta, color.cyan, .5), plane_direction=(0,1,0)),
            'x'  : GizmoArrow(parent=self.arrow_parent, gizmo=self, color=axis_colors['x'], lock=(0,1,1)),
            'y'  : GizmoArrow(parent=self.arrow_parent, gizmo=self, rotation=(0,0,-90), color=axis_colors['y'], lock=(1,0,1)),
            'z'  : GizmoArrow(parent=self.arrow_parent, gizmo=self, rotation=(0,-90,0), color=axis_colors['z'], plane_direction=(0,1,0), lock=(1,1,0)),
        }

        for e in self.arrow_parent.children:
            e.highlight_color = color.white
            e.original_scale = e.scale

        self.fake_gizmo = Entity(parent=level_editor, enabled=False)
        self.fake_gizmo.subgizmos = dict()
        for key, value in self.subgizmos.items():
            self.fake_gizmo.subgizmos[key] = duplicate(self.subgizmos[key], parent=self.fake_gizmo, collider=None, ignore=True)


    def input(self, key):   # this will execute before GizmoArrow drag()
        if key == 'left mouse down' and mouse.hovered_entity in self.subgizmos.values():
            self.drag()

        if key == 'left mouse up' and level_editor.local_global_menu.value == 'local':
            self.drop()


    def drag(self, show_gizmo_while_dragging=True):
        for i, axis in enumerate('xyz'):
            self.subgizmos[axis].plane_direction = self.up

            self.subgizmos[axis].lock = [0,0,0]
            if level_editor.local_global_menu.value == 'global':
                self.subgizmos[axis].lock = [1,1,1]
                self.subgizmos[axis].lock[i] = 0

            if axis == 'y':
                self.subgizmos[axis].plane_direction = camera.back


        self.subgizmos['xz'].plane_direction = self.up
        [setattr(e, 'visible_self', show_gizmo_while_dragging) for e in self.subgizmos.values()]


        # use fake gizmo technique to lock movement to local axis. if in global mode, skip this and use the old simpler way.
        if level_editor.local_global_menu.value == 'local':
            self.lock_axis_helper_parent.world_transform = self.world_transform
            self.lock_axis_helper.position = (0,0,0)
            self.fake_gizmo.world_transform = self.world_transform

            self.fake_gizmo.enabled = True
            self.visible = False
            [setattr(e, 'visible_self', show_gizmo_while_dragging) for e in self.fake_gizmo.subgizmos.values()]
            [setattr(e, 'visible_self', False) for e in self.subgizmos.values()]


    def drop(self):
        self.fake_gizmo.enabled = False
        self.visible = True
        [setattr(e, 'visible_self', False) for e in self.fake_gizmo.subgizmos.values()]
        [setattr(e, 'visible_self', True) for e in self.subgizmos.values()]
        [setattr(e, 'scale', e.original_scale) for e in self.subgizmos.values()]


    def update(self):
        # self.world_scale = distance(self.world_position, camera.world_position) * camera.fov * .0005

        for i, axis in enumerate('xyz'):
            if self.subgizmos[axis].dragging:
                setattr(self.lock_axis_helper, axis, self.subgizmos[axis].get_position(relative_to=self.lock_axis_helper_parent)[i])
                self.fake_gizmo.world_position = self.lock_axis_helper.world_position

        if self.subgizmos['xz'].dragging:
            self.fake_gizmo.world_position = self.subgizmos['xz'].world_position



class RotationGizmo(Entity):
    model = None

    def __init__(self, **kwargs):
        super().__init__(parent=gizmo)
        if not RotationGizmo.model:
            RotationGizmo.model = load_model('rotation_gizmo_model', application.internal_models_compressed_folder)
            if not RotationGizmo.model:
                path = Circle(24).vertices
                path.append(path[0])
                RotationGizmo.model = Pipe(base_shape=Quad(radius=0), path=[Vec3(e)*32 for e in path])
                RotationGizmo.model.save('rotation_gizmo_model', application.internal_models_compressed_folder)

        self.rotator = Entity(parent=gizmo)
        self.axis = Vec3(0,1,0)
        self.subgizmos = {}
        self.sensitivity = 36000
        self.dragging = False



        for i, dir in enumerate((Vec3(-1,0,0), Vec3(0,1,0), Vec3(0,0,-1))):
            b = Button(parent=self, model=copy(RotationGizmo.model), collider='mesh',
                color=axis_colors[('x','y','z')[i]], is_gizmo=True, always_on_top=True, render_queue=1, unlit=True, double_sided=True,
                on_click=Sequence(Func(setattr, self, 'axis', dir), Func(self.drag)),
                drop=self.drop,
                name=f'rotation_gizmo_{"xyz"[i]}',
                scale=1/32
                )
            b.look_at(dir)
            b.original_color = b.color
            b.start_dragging = b.on_click   # for the quick rotate
            b.on_mouse_enter = Func(setattr, b, 'color', color.white)
            b.on_mouse_exit = Func(setattr, b, 'color', b.original_color)

            self.subgizmos['xyz'[i]] = b


    def drag(self):
        self.rotator.world_parent = scene
        print('drag')
        for e in level_editor.selection:
            e.world_parent = self.rotator
            e._original_world_transform = e.world_transform
        self.dragging = True

    def drop(self):
        print('drop')
        self.rotator.world_parent = gizmo
        changes = []
        for e in level_editor.selection:
            e.world_parent = e.original_parent
            changes.append([level_editor.entities.index(e), 'world_transform', e._original_world_transform, e.world_transform])

        level_editor.current_scene.undo.record_undo(changes)
        self.dragging = False
        self.rotator.rotation = (0,0,0)
        level_editor.render_selection()

    def input(self, key):
        if key == 'left mouse up' and self.dragging:
            self.dragging = False
            self.drop()


    def update(self):
        if self.dragging:
            rotation_amount = Vec3(sum(mouse.velocity), sum(mouse.velocity), sum(mouse.velocity)) * self.sensitivity * time.dt * self.axis * Vec3(1,1,-1)
            if not level_editor.origin_mode_menu.value == 'individual':
                self.rotator.rotation -= rotation_amount
            else:
                for e in level_editor.selection:
                    e.rotation -= rotation_amount




class ScaleGizmo(Draggable):
    def __init__(self, **kwargs):
        super().__init__(parent=gizmo, model='cube', scale=.25, color=color.orange, visible=True, always_on_top=True, render_queue=1, is_gizmo=True, dragging=False, shader=unlit_shader)
        self.scaler = Entity(parent=gizmo)
        self.axis = Vec3(1,1,1)
        self.on_click = Func(setattr, self, 'axis', Vec3(1,1,1))
        self.subgizmos = {}
        self.sensitivity = 300

        for i, dir in enumerate((Vec3(1,0,0), Vec3(0,1,0), Vec3(0,0,1))):
            b = Button(parent=self, model='scale_gizmo', origin_z=-.5, scale=4, collider='box',
                color=axis_colors[('x','y','z')[i]], is_gizmo=True, always_on_top=True, render_queue=1, shader=unlit_shader,
                on_click=Sequence(Func(setattr, self, 'axis', dir), Func(self.drag)), name=f'scale_gizmo_{"xyz"[i]}')
            b.look_at(dir)
            self.subgizmos['xyz'[i]] = b


    def drag(self):
        for e in level_editor.selection:
            e.world_parent = self.scaler
            e._original_world_transform = e.world_transform
        self.dragging = True

    def drop(self):
        changes = []
        for e in level_editor.selection:
            e.world_parent = e.original_parent
            changes.append([level_editor.entities.index(e), 'world_transform', e._original_world_transform, e.world_transform])

        level_editor.current_scene.undo.record_undo(changes)
        self.dragging = False
        self.scaler.scale = 1
        level_editor.render_selection()



    def update(self):
        if self.dragging:
            if not level_editor.origin_mode_menu.value == 'individual':
                self.scaler.scale += Vec3(sum(mouse.velocity), sum(mouse.velocity), sum(mouse.velocity)) * self.sensitivity * time.dt * self.axis
            else:
                for e in level_editor.selection:
                    e.scale += Vec3(sum(mouse.velocity), sum(mouse.velocity), sum(mouse.velocity)) * self.sensitivity * time.dt * self.axis

class BoxGizmo(Entity):
    def __init__(self):
        super().__init__(parent=level_editor)
        self.target = None
        self.scaler = Entity(parent=self)
        self.helper = Entity(parent=self, model='cube', unlit=True, color=color.azure, enabled=False)
        self.sensitivity = 600
        self.scale_from_center = False    # scale from center if holding alt
        self.normal = None
        self.axis_name = None

    def input(self, key):
        if key == 'f':
            [setattr(e, 'collision', True) for e in level_editor.entities]
            mouse.update()

            if mouse.hovered_entity in level_editor.entities and mouse.normal and mouse.normal != Vec3(0):
                self.target = mouse.hovered_entity
                self.target._original_world_transform = self.target.world_transform
                # self.target.original_parent = self.target.parent

                self.normal = Vec3(mouse.normal)
                self.axis_name = 'xyz'[[abs(int(e)) for e in self.normal].index(1)]

                self.scale_from_center = held_keys['alt']
                if not self.scale_from_center:
                    self.scaler.parent = self.target
                    self.scaler.position = -self.normal * .5
                    self.scaler.rotation = Vec3(0)
                    self.scaler.world_parent = self
                else:
                    self.scaler.position = self.target.world_position
                    self.scaler.rotation = self.target.world_rotation

                self.target.world_parent = self.scaler

                self.helper.parent = self
                self.helper.parent = self.target
                self.helper.position = self.normal / 2
                self.helper.rotation = Vec3(0)

                self.helper.world_scale = .05

                level_editor.local_global_menu.original_value = level_editor.local_global_menu.value
                if not level_editor.local_global_menu.value == 'local':
                    level_editor.local_global_menu.value = 'local'

                level_editor.selection = [self.helper, ]
                level_editor.render_selection()
                gizmo.enabled = True
                gizmo.drag(show_gizmo_while_dragging=False)
                gizmo.subgizmos[self.axis_name].start_dragging()


        elif key == 'f up' and self.target:
            [setattr(e, 'collision', False) for e in level_editor.entities]
            self.target.world_parent = self.target.original_parent
            self.normal = None
            self.helper.parent = self
            self.scaler.scale = 1

            gizmo.drop()
            gizmo.subgizmos[self.axis_name].record_undo = False
            gizmo.subgizmos[self.axis_name].stop_dragging()
            gizmo.subgizmos[self.axis_name].record_undo = True
            level_editor.selection = []
            level_editor.local_global_menu.value = level_editor.local_global_menu.original_value
            gizmo.enabled = False
            self.helper.enabled = False

            level_editor.current_scene.undo.record_undo([(level_editor.entities.index(self.target), 'world_transform', self.target._original_world_transform, self.target.world_transform), ])
            self.target = None


    def update(self):
        if self.target and held_keys['f'] and self.helper and self.scaler:
            relative_position = self.helper.get_position(relative_to=self.scaler)
            value = abs(relative_position[[abs(int(e)) for e in self.normal].index(1)])
            if self.scale_from_center:
                value *= 2

            setattr(self.target, f'scale_{self.axis_name}', value)

            if not self.scale_from_center:
                self.target.world_position = lerp(self.scaler.world_position, self.helper.world_position, .5)




class GizmoToggler(Entity):
    def __init__(self, **kwargs):
        super().__init__(parent=level_editor)
        self.animator = Animator({
            'w' : gizmo.arrow_parent,
            'e' : scale_gizmo,
            'r' : rotation_gizmo,
            # 't' : box_gizmo,

            'q' : None,
        })

    def input(self, key):
        if key in self.animator.animations:
            self.animator.state = key


class QuickGrabber(Entity):
    def __init__(self, **kwargs):
        super().__init__(parent=level_editor)
        self.target_entity = None
        self.target_axis = None
        self.plane = Entity(model='quad', collider='box', scale=Vec3(100,100,1), visible_self=False, enabled=False)
        self.offset_helper = Entity()
        self.start_position = Vec3(0,0,0)
        self.axis_lock = [0,1,0]
        self.is_dragging = False

    def input(self, key):
        if held_keys['control'] or held_keys['shift'] or held_keys['alt'] or held_keys['s'] or mouse.right or mouse.middle:
            return

        if key in 'dxyzw':
            if self.target_entity:
                return

            if key == 'w' and level_editor.selection:
                return

            self.target_entity = selector.get_hovered_entity()

            if self.target_entity:

                level_editor.selection = [self.target_entity, ]
                self.plane.enabled = True
                self.plane.position = self.target_entity.world_position

                target_axis = key
                if key in 'dw':
                    target_axis = 'xz'

                if target_axis == 'y':
                    self.plane.look_at(self.plane.position + Vec3(0,0,-1))
                else:
                    self.plane.look_at(self.plane.position + Vec3(0,1,0))

                self.axis_lock = [target_axis!='x', target_axis!='y', target_axis!='z']
                if target_axis == 'xz':
                    self.axis_lock = [0,0,0]

                self._original_mouse_traverse_target = mouse.traverse_target
                mouse.traverse_target = self.plane
                mouse.update()
                self.offset_helper.position = mouse.world_point
                self.start_position = self.offset_helper.world_position

                self.target_entity.original_parent = self.target_entity.parent
                self.target_entity._original_world_position = self.target_entity.world_position
                self.target_entity.world_parent = self.offset_helper

                self.is_dragging = True


        elif key in ('x up', 'y up', 'z up', 'd up', 'w up') and self.target_entity:
            self.is_dragging = False
            mouse.traverse_target = self._original_mouse_traverse_target
            self.target_entity.world_parent = self.target_entity.original_parent

            if self.target_entity.world_position != self.target_entity._original_world_position:
                changes = []
                for e in level_editor.selection:
                    changes.append([level_editor.entities.index(e), 'world_position', e._original_world_position, e.world_position])

                level_editor.current_scene.undo.record_undo(changes)

            self.target_entity = None
            self.plane.enabled = False
            level_editor.selection = []
            level_editor.render_selection()


    def update(self):
        if not self.is_dragging or not mouse.world_point:
            return

        pos = mouse.world_point
        for i, e in enumerate(pos):
            if self.axis_lock[i]:
                pos[i] = self.start_position[i]

        self.offset_helper.world_position = pos


class QuickScale(Entity):
    def __init__(self, **kwargs):
        super().__init__(
            parent=level_editor,
            gizmos_to_toggle={
                's' : scale_gizmo,
                'sx' : scale_gizmo,
                'sy' : scale_gizmo,
                'sz' : scale_gizmo,
            },
            clear_selection=False,
            dragging=False,
            )


    def input(self, key):
        if held_keys['control'] or held_keys['shift'] or held_keys['alt']:
            return

        if (held_keys['x'] or held_keys['y'] or held_keys['z']) and key == 's':
            self.original_gizmo_state = gizmo_toggler.animator.state
            return

        if held_keys['s'] and key in 'xyz':
            key = 's' + key

        if key in ('s', 'sx', 'sy', 'sz'):
            self.original_gizmo_state = gizmo_toggler.animator.state
            gizmo_toggler.animator.state = 'e'

            if not key == 's':
                scale_gizmo.axis = (Vec3(1,0,0), Vec3(0,1,0), Vec3(0,0,1))[('sx', 'sy', 'sz').index(key)]


        if key in self.gizmos_to_toggle.keys():
            selector.enabled = False
            selection_box.enabled = False

            gizmo.arrow_parent.visible = False
            scale_gizmo.visible = False
            self.gizmos_to_toggle[key].visible_self = False
            if not key in ('sx', 'sy', 'sz'):
                self.clear_selection = not level_editor.selection

            if not level_editor.selection:
                selector.input('left mouse down')

            invoke(self.gizmos_to_toggle[key].input, 'left mouse down', delay=1/60)
            invoke(self.gizmos_to_toggle[key].start_dragging, delay=1/60)


        # print('------------', key)
        if key.endswith(' up') and key[:-3] in self.gizmos_to_toggle.keys():
            key = key[:-3]
            self.gizmos_to_toggle[key].input('left mouse up')
            # self.gizmos_to_toggle[key].drop()
            if self.clear_selection:
                level_editor.selection.clear()
                level_editor.render_selection()

            gizmo.arrow_parent.visible = True
            scale_gizmo.visible = True
            scale_gizmo.axis = Vec3(1,1,1)
            self.gizmos_to_toggle[key].visible_self = True
            gizmo_toggler.animator.state = self.original_gizmo_state

            selector.enabled = True
            selection_box.enabled = True


    def update(self):
        for key in self.gizmos_to_toggle.keys():
            if held_keys[key] and not held_keys['control'] and not held_keys['shift'] and mouse.velocity != Vec3(0,0,0):
                level_editor.render_selection(update_gizmo_position=False)
                return


class QuickRotator(Entity):
    def __init__(self):
        super().__init__(parent=level_editor)

    def input(self, key):
        if held_keys['control'] or held_keys['shift'] or held_keys['alt']:
            return

        if key == 'r' and len(level_editor.selection) <= 1:
            if not level_editor.selection:
                level_editor.selection = [selector.get_hovered_entity(), ]
                level_editor.render_selection()

            if not level_editor.selection:
                return

            self.target_entity = level_editor.selection[0]
            rotation_gizmo.subgizmos['y'].input('left mouse down')
            rotation_gizmo.subgizmos['y'].start_dragging()

        elif key == 'r up' and hasattr(self, 'target_entity') and self.target_entity:
            key = key[:-3]
            rotation_gizmo.subgizmos['y'].input('left mouse up')
            rotation_gizmo.subgizmos['y'].drop()
            level_editor.selection.clear()
            level_editor.render_selection()
            self.target_entity = None


class RotateRelativeToView(Entity):
    _rotation_helper = Entity(name='RotateRelativeToView_rotation_helper')
    sensitivity = Vec2(200,200)

    def __init__(self, **kwargs):
        super().__init__(parent=level_editor, **kwargs)

    def input(self, key):
        if held_keys['control'] or held_keys['shift'] or held_keys['alt']:
            return

        if key == 'c':
            if len(level_editor.selection) > 1:
                return

            if not level_editor.selection:
                level_editor.selection = [selector.get_hovered_entity(), ]
                level_editor.render_selection()

            if not level_editor.selection:
                return

            self.target_entity = level_editor.selection[0]
            __class__._rotation_helper.world_parent = scene
            __class__._rotation_helper.position = self.target_entity.world_position
            __class__._rotation_helper.rotation = Vec3(0,0,0)

            self._entity_original_parent = self.target_entity.parent
            self._entity_original_rotation = self.target_entity.world_rotation
            self.target_entity.world_parent = __class__._rotation_helper
            self._mouse_start_x = mouse.x
            self._mouse_start_y = mouse.y

        elif key == 'c up' and self.target_entity:
            self.target_entity.world_parent = self._entity_original_parent
            level_editor.selection.clear()
            level_editor.render_selection()
            self.target_entity = None
            self.x_mov = 0
            self.y_mov = 0

    def update(self):
        if self.target_entity and held_keys['c']:
            __class__._rotation_helper.rotation_y -= mouse.velocity[0] * __class__.sensitivity.x / camera.aspect_ratio
            __class__._rotation_helper.rotation_x += mouse.velocity[1] * __class__.sensitivity.y




class Selector(Entity):
    def __init__(self):
        super().__init__(parent=level_editor)

    def input(self, key):
        if key == 'left mouse down':
            if mouse.hovered_entity:
                return

            clicked_entity = self.get_hovered_entity()

            if clicked_entity in level_editor.entities and not held_keys['alt']:
                if held_keys['shift']:
                    if not clicked_entity in level_editor.selection:
                        level_editor.selection.append(clicked_entity) # append
                else:
                    print(clicked_entity)
                    level_editor.selection = [clicked_entity, ]   # overwrite

            if held_keys['alt'] and clicked_entity in level_editor.selection:
                level_editor.selection.remove(clicked_entity) # remove

            if not clicked_entity and not held_keys['shift'] and not held_keys['alt']: # clear
                level_editor.selection.clear()

            level_editor.render_selection()

        if held_keys['control'] and key == 'a':
            level_editor.selection = [e for e in level_editor.entities]
            level_editor.render_selection()

        elif key == 'h':
            level_editor.point_renderer.enabled = not level_editor.point_renderer.enabled


    def get_hovered_entity(self):
        entities_in_range = [(distance_2d(e.screen_position, mouse.position), e) for e in level_editor.entities if e.selectable and not e.collider]
        entities_in_range = [e for e in entities_in_range if e[0] < .03]
        entities_in_range.sort()

        clicked_entity = None
        if entities_in_range:
            return entities_in_range[0][1]

        # try getting entities with box collider
        [setattr(e, 'collision', True) for e in level_editor.entities if not hasattr(e, 'is_gizmo')]
        # print('-------------', len([e for e in level_editor.entities  if not hasattr(e, 'is_gizmo') and e.collider and e.collision]))
        mouse.update()

        if mouse.hovered_entity in level_editor.entities:

            [setattr(e, 'collision', False) for e in level_editor.entities if not hasattr(e, 'is_gizmo')]
            return mouse.hovered_entity

        [setattr(e, 'collision', False) for e in level_editor.entities if not hasattr(e, 'is_gizmo')]



class SelectionBox(Entity):
    def __init__(self, **kwargs):
        super().__init__(parent=level_editor.ui, **kwargs)

    def input(self, key):
        if key == 'left mouse down':
            if mouse.hovered_entity and not mouse.hovered_entity in level_editor.selection:
                # print('-------', 'clicked on gizmo, dont box select')
                return
            self.position = mouse.position
            self.scale = .001
            self.visible = True
            self.mode = 'new'
            if held_keys['shift']:
                self.mode = 'add'
            if held_keys['alt']:
                self.mode = 'subtract'

        if key == 'left mouse up' and self.visible:
            self.visible = False

            if self.scale_x < 0:
                self.x += self.scale_x
                self.scale_x = abs(self.scale_x)
            if self.scale_y < 0:
                self.y += self.scale_y
                self.scale_y = abs(self.scale_y)

            if self.scale_x < .01 or self.scale_y < .01 or held_keys['w']:
                return

            if self.mode == 'new':
                level_editor.selection.clear()

            for e in level_editor.entities:
                if not e.selectable:
                    continue

                pos = e.screen_position
                if pos.x > self.x and pos.x < self.x + abs(self.scale_x) and pos.y > self.y and pos.y < self.y + abs(self.scale_y):
                    if self.mode in ('add', 'new') and not e in level_editor.selection:
                        level_editor.selection.append(e)
                    elif self.mode == 'subtract' and e in level_editor.selection:
                        level_editor.selection.remove(e)

            level_editor.render_selection()
            self.mode = 'new'

    def update(self):
        if mouse.left:
            if mouse.x == mouse.start_x and mouse.y == mouse.start_y:
                return

            self.scale_x = mouse.x - self.x
            self.scale_y = mouse.y - self.y


class Cube(Entity):
    # __slots__ = 'model', 'shader', 'texture', 'collider'
    default_values = Entity.default_values | dict(model='cube', shader='triplanar_shader', texture='white_cube', collider='box') # combine dicts

    def __init__(self, **kwargs):
        super().__init__(**__class__.default_values | kwargs)

        self.set_shader_input('top_texture', load_texture('brick'))

    def __deepcopy__(self, memo):
        return eval(repr(self))


class Pyramid(Entity):
    def __init__(self, **kwargs):
        super().__init__(model=Cone(4), texture='brick', **kwargs)
class Rock(Entity):
    def __init__(self, **kwargs):
        super().__init__(model='procedural_rock_0', collider='box', color=hsv(20,.2,.45), **kwargs)


class Spawner(Entity):
    def __init__(self):
        super().__init__(parent=level_editor)
        self.target = None
        self.update_menu()

    def update_menu(self):
        for i, prefab in enumerate(prefabs):
            button = Button(parent=level_editor.ui, scale=.075/2, origin=(.5,-.5), position=window.bottom_right+Vec2(-.05 -(i*.0375),0), on_click=Func(self.spawn_entity, prefab))
            if hasattr(prefab, 'icon'):
                button.icon = prefab.icon
            else:
                button.text = '\n'.join(chunk_list(prefab.__name__, 5))
                button.text_entity.scale = .5


    def input(self, key):
        if key == 'i':
            mouse.traverse_target = level_editor.grid
            self.spawn_entity()

        elif key == 'i up' and self.target:
            self.drop_entity()
            mouse.traverse_target = scene

        elif self.target and key == 'left mouse up':
            self.drop_entity()

    def spawn_entity(self, _class=Entity):
        if not level_editor.current_scene:
            print_on_screen('<red>select a scene first', position=(0,0), origin=(0,0))
            return

        level_editor.grid.enabled = True
        self.target = _class(position=mouse.world_point, original_parent=level_editor, selectable=True, collision=False)
        # print(self.target.model.name)
        # if not self.target.collider:
        #     self.target.collider = 'box'
        #     self.target.collision = False
        if not self.target.shader:
            self.target.shader = lit_with_shadows_shader

        level_editor.current_scene.entities.append(self.target)

    def drop_entity(self):
        level_editor.current_scene.undo.record_undo(('delete entities', [level_editor.current_scene.entities.index(self.target), ], [repr(self.target), ]))
        level_editor.selection = [self.target, ]
        level_editor.render_selection()
        self.target = None
        level_editor.grid.enabled = False


    def update(self):
        if mouse.world_point and self.target:
            if held_keys['n'] or mouse.left:
                self.target.position = mouse.world_point


class Deleter(Entity):
    def __init__(self):
        super().__init__(parent=level_editor)

    def input(self, key):
        if level_editor.selection and key == 'delete':
            self.delete_selected()

    def delete_selected(self):
        level_editor.current_scene.undo.record_undo((
            'restore entities',
            [level_editor.entities.index(e) for e in level_editor.selection],
            [repr(e) for e in level_editor.selection],
            ))

        [level_editor.entities.remove(e) for e in level_editor.selection]
        [setattr(e, 'parent', level_editor) for e in level_editor.cubes]
        [destroy(e, delay=1/60) for e in level_editor.selection]
        level_editor.selection = []
        level_editor.render_selection()
        hierarchy_list.render_selection()


class PointOfViewSelector(Entity):
    def __init__(self):
        super().__init__(parent=level_editor)

    def __init__(self, **kwargs):

        super().__init__(parent=level_editor.ui, model='cube', collider='box', texture='white_cube', scale=.05, position=window.top_right-Vec2(.1,.05))
        self.front_text = Text(parent=self, text='front', z=-.5, scale=10, origin=(0,0), color=color.azure)

        for key, value in kwargs.items():
            setattr(self, key, value)

    def on_click(self):
        if mouse.normal == Vec3(0,0,-1):   level_editor.editor_camera.animate_rotation((0,0,0)) # front
        elif mouse.normal == Vec3(0,0,1):  level_editor.editor_camera.animate_rotation((0,180,0)) # back
        elif mouse.normal == Vec3(1,0,0):  level_editor.editor_camera.animate_rotation((0,90,0)) # right
        elif mouse.normal == Vec3(-1,0,0): level_editor.editor_camera.animate_rotation((0,-90,0)) # right
        elif mouse.normal == Vec3(0,1,0):  level_editor.editor_camera.animate_rotation((90,0,0)) # top
        elif mouse.normal == Vec3(0,-1,0): level_editor.editor_camera.animate_rotation((-90,0,0)) # top


    def update(self):
        self.rotation = -level_editor.editor_camera.rotation

    def input(self, key):
        if held_keys['shift']:
            if key == '1':   level_editor.editor_camera.animate_rotation((0,0,0)) # front
            elif key == '3': level_editor.editor_camera.animate_rotation((0,90,0)) # right
            elif key == '7': level_editor.editor_camera.animate_rotation((90,0,0)) # top
            elif key == '5': camera.orthographic = not camera.orthographic


# class PaintBucket(Entity):
#     def input(self, key):
#         if held_keys['alt'] and key == 'c' and mouse.hovered_entity:
#             self.color = mouse.hovered_entity.color






class LevelMenu(Entity):
    def __init__(self, **kwargs):
        super().__init__(parent=level_editor)
        self.menu = Entity(parent=level_editor.ui, model=Quad(radius=.05), color=color.black, scale=.2, origin=(.5,0), x=camera.aspect_ratio*.495, y=-.3, collider='box')
        self.menu.grid = Entity(parent=self.menu, model=Grid(8,8), z=-1, origin=self.menu.origin, color=color.dark_gray)
        self.content_renderer = Entity(parent=self.menu, scale=1/8, position=(-1,-.5,-1), model=Mesh(), color='#222222') # scales the content so I can set the position as (x,y) instead of (-1+(x/8),-.5+(y/8))
        self.cursor = Entity(parent=self.content_renderer, model='quad', color=color.lime, origin=(-.5,-.5), z=-2, alpha=.5)
        self.current_scene_idicator = Entity(parent=self.content_renderer, model='circle', color=color.azure, origin=(-.5,-.5), z=-1, enabled=False)
        # self.tabs = [Button(parent=self.menu, scale=(1/4,1/8), position=(-1+(i/4),.5), origin=(-.5,-.5), color=color.hsv(90*i,.5,.3)) for i in range(4)]


        self.current_scene_label = Text(parent=self.menu, x=-1, y=-.5, text='current scene:', z=-10, scale=4)

        self.load_scenes()
        # self.goto_scene(0, 0)
        self.draw()


    def load_scenes(self):
        for scene_file in level_editor.scene_folder.glob('*.csv'):
            if '__' in scene_file.name:
                continue

            print('found scene:', scene_file)
            name = scene_file.stem
            if '[' in name and ']' in name:
                x, y = (int(e) for e in name.split('[')[1].split(']')[0].split(','))
                print('scene is at coordinate:', x, y)
                level_editor.scenes[x][y].path = scene_file


    def draw(self):
        if not hasattr(self, 'quad_vertices'):
            self.quad_vertices = load_model('quad', application.internal_models_compressed_folder, use_deepcopy=True).vertices
            self.quad_vertices = [Vec3(*e)*.75 for e in self.quad_vertices]

        self.content_renderer.model.clear()
        for x in range(8):
            for y in range(8):
                if level_editor.scenes[x][y].path:
                    self.content_renderer.model.vertices += [Vec3(*v)+Vec3(x+.5,y+.5,0) for v in self.quad_vertices]

        self.content_renderer.model.generate()


    def update(self):
        self.cursor.enabled = self.menu.hovered
        if self.menu.hovered:
            grid_pos = [floor((mouse.point.x+1) * 8), floor((mouse.point.y+.5) * 8)]
            self.cursor.position = grid_pos


    def input(self, key):
        if held_keys['shift'] and key == 'm':
            self.menu.enabled = not self.menu.enabled

        # if key == 'left mouse down' and self.menu.hovered:
        #     self.click_start_pos = [int((mouse.point.x+1) * 8), int((mouse.point.y+.5) * 8)]

        if key == 'left mouse down' and self.menu.hovered:
            x, y = [int((mouse.point.x+1) * 8), int((mouse.point.y+.5) * 8)]
            # start_x, start_y = self.click_start_pos
            #
            # if x != start_x or y != start_y: # move scene
            #     print(f'move scene at {start_x},{start_y} to {x},{y}')
            #     scene_a = level_editor.scenes[start_x][start_y]
            #     scene_a.coordinates = (x,y)
            #     scene_a.name = scene_a.name.split('[')[0] + f'[{x},{y}]'
            #     if scene_a.path:
            #         scene_a.path = scene_a.path.parent / (scene_a.name + '.py')
            #
            #     scene_b = level_editor.scenes[x][y]
            #     scene_b.coordinates = (start_x, start_y)
            #     scene_b.name = scene_a.name.split('[')[0] + f'[{start_x},{start_y}]'
            #     if scene_b.path:
            #         scene_b.path = scene_b.path.parent / (scene_b.name + '.py')
            #
            #     # swap scenes
            #     level_editor.scenes[self.click_start_pos[0]][self.click_start_pos[1]], level_editor.scenes[x][y] = level_editor.scenes[x][y], level_editor.scenes[self.click_start_pos[0]][self.click_start_pos[1]]
            #
            #     self.draw()
            #     return
            # print(x, y)
            if not held_keys['shift'] and not held_keys['alt']:
                self.goto_scene(x, y)

            elif held_keys['shift'] and not held_keys['alt']: # append
                level_editor.scenes[x][y].load()

            elif held_keys['alt'] and not held_keys['shift']: # remove
                level_editor.scenes[x][y].unload()


        # hotkeys for loading neighbour levels
        if held_keys['shift'] and held_keys['alt'] and key in 'wasd':
            if not level_editor.current_scene:
                return

            coords = copy(level_editor.current_scene.coordinates)

            if key == 'd': coords[0] += 1
            if key == 'a': coords[0] -= 1
            if key == 'w': coords[1] += 1
            if key == 's': coords[1] -= 1

            # print(level_editor.current_scene.coordinates, '-->', coords)
            coords[0] = clamp(coords[0], 0, 8)
            coords[1] = clamp(coords[1], 0, 8)
            self.goto_scene(coords[0], coords[1])


        # elif key == 'right mouse down' and self.hovered:
        #     x, y = [int((mouse.point.x+1) * 8), int((mouse.point.y+.5) * 8)]
        #     self.right_click_menu.enabled = True
        #     self.right_click_menu.position = (x,y)



    def goto_scene(self, x, y):
        self.current_scene_idicator.enabled = True
        self.current_scene_idicator.position = (x,y)
        [[level_editor.scenes[_x][_y].unload() for _x in range(8)] for _y in range(8)]
        level_editor.current_scene = level_editor.scenes[x][y]
        level_editor.current_scene.load()
        self.current_scene_label.text = level_editor.current_scene.name
        self.draw()
        level_editor.render_selection()
        try:
            hierarchy_list.render_selection()
        except:
            pass

        try:
            sun_handler.sun.shadows = True
        except:
            print('no sun')
            pass

class HierarchyList(Entity):
    def __init__(self):
        super().__init__(parent=level_editor.ui)
        self.quad_model = load_model('quad', application.internal_models_folder, use_deepcopy=True)
        self.bg = Entity(parent=self, model='quad', collider='box', origin=(-.5,.5), color=color.black90, position=window.top_left+Vec2(0,-.05), scale=(.15,10))
        self.entity_list_text = Text(font='VeraMono.ttf', parent=self, scale=.6, line_height=1, position=window.top_left+Vec2(.005,-.05), z=-2)
        self.selected_renderer = Entity(parent=self.entity_list_text, scale=(.25,Text.size), model=Mesh(vertices=[]), color=hsv(210,.9,.6), origin=(-.5,.5), x=-.01, z=-1)
        self.selected_renderer.world_parent = self
        self.selected_renderer.z= -.1
        self.prev_y = None

    def input(self, key):
        if key == 'left mouse down' and self.bg.hovered:
            y = int(-mouse.point.y * self.bg.scale_y / Text.size / self.entity_list_text.scale_y)
            if y < len(level_editor.entities):
                if not held_keys['control'] and not held_keys['shift']:     # select one
                    level_editor.selection = [level_editor.entities[y], ]
                elif held_keys['control'] and not held_keys['shift']:       # add one
                    level_editor.selection.append(level_editor.entities[y])
                elif held_keys['shift'] and self.prev_y:                    # add multiple
                    from_y = min(self.prev_y, y)
                    to_y = max(self.prev_y, y)
                    level_editor.selection.extend(level_editor.entities[from_y:to_y+1])

            elif not held_keys['control'] and not held_keys['shift']:
                level_editor.selection.clear()

            self.prev_y = y
            self.render_selection()
            level_editor.render_selection()


        if key == 'left mouse up':
            self.render_selection()

    def render_selection(self):
        text = ''
        self.selected_renderer.model.vertices = []

        for i, e in enumerate(level_editor.entities):
            if e in level_editor.selection:
                self.selected_renderer.model.vertices.extend([Vec3(v)-Vec3(0,i,0) for v in self.quad_model.vertices])
                text += f'<white>{e.name}\n'

            elif e:
                text += f'<gray>{e.name}\n'
            else:
                text += f'ERROR: \n'

        self.entity_list_text.text = text
        self.selected_renderer.model.generate()



class Inspector(Entity):
    def __init__(self):
        super().__init__(parent=level_editor.ui, position=window.top_left+Vec2(.15,-.04))
        self.ui = Entity(parent=self)
        self.name_field = InputField(parent=self.ui, default_value='name', origin=(-.5,.5), scale_x=.1*3, scale_y=.05*.75, color=hsv(210,.9,.6))
        # self.bg = Panel(parent=self.ui, origin=(-.5,.5), scale=(.125*3, .3), z=.1, color=color._8, collider='box')

        self.input_fields = [self.name_field, ]
        self.transform_fields = []

        for y, names in enumerate((('x','y','z'), ('rotation_x','rotation_y','rotation_z'), ('scale_x','scale_y','scale_z'))):
            for x in range(3):
                default = '0'
                if y == 2:
                    default = '1'

                field = InputField(max_width=8, model='quad', parent=self.name_field, scale_x=1/3, scale_y=1, origin=(-.5,.5), default_value=default, limit_content_to=ContentTypes.math, x=x/3, y=-y-1, color=color._8)
                def on_submit(names=names, x=x, field=field):
                    try:
                        value = float(eval(field.text[:8]))
                        if isinstance(value, float):
                            field.text_field.text_entity.text = str(value)[:8]
                            for e in level_editor.selection:
                                setattr(e, names[x], float(field.text_field.text_entity.text))
                    except: # invalid/incomplete math
                        # print('invalid')
                        return

                # field.submit_on = 'enter'
                field.on_submit = on_submit
                field.on_value_changed = on_submit

                self.transform_fields.append(field)
                self.input_fields.append(field)

        for i in range(len(self.transform_fields)-1):
            self.transform_fields[i].next_field = self.transform_fields[i+1]


        for field in self.input_fields:
            field.text_field.x = .05
            field.text_field.y = -.25
            field.text_field.scale *= .75
            field.text_field.text_entity.color = color.light_gray
            field.highlight_color = color._32

        class InspectorField(Button):
            def __init__(self, **kwargs):
                super().__init__(model='quad', origin=(-.5,.5), text_origin=(-.5,0), text_color=color.light_gray, highlight_color=color._32, **kwargs)
                self.color = color.black90
                # self.scale_y=.75
                for key, value in kwargs.items():
                    setattr(self, key, value)


        self.fields = dict(
            model =   InspectorField(parent=self.name_field, text='m:', y=-4, on_click=Func(setattr, menu_handler, 'state', 'model_menu')),
            texture = InspectorField(parent=self.name_field, text='t: green_grass_light', y=-4-1, on_click=Func(setattr, menu_handler, 'state', 'texture_menu')),
            color =   InspectorField(parent=self.name_field, text='c: ', y=-4-2, color=color.white, on_click=Func(setattr, menu_handler, 'state', 'color_menu')),
            shader =  InspectorField(parent=self.name_field, text='sh: ', y=-4-3, on_click=Func(setattr, menu_handler, 'state', 'shader_menu')),
        )
        for i, field in enumerate(self.fields.values()):
            if hasattr(field, 'text') and field.text:
                field.text_entity.font = 'VeraMono.ttf'
                field.text_entity.x = .025
                # field.text_entity.y = -.25
                field.text_entity.scale *= .75

            # field.y = -4-i

        Entity(model=Grid(3,3), parent=self.transform_fields[0], scale=3, origin=(-.5,.5), z=-.1, color=color._64)
        # Entity(model=Grid(1,3), parent=self.transform_fields[-3], scale=3, origin=(-.5,.5), z=-.1, color=color._64)
        # Entity(model=Grid(2,3), parent=self.transform_fields[-3], scale=3, origin=(-.5,.5), z=-.1, color=color._64)

        self.shader_inputs_parent = Entity(parent=self.name_field, y=-8)

        self.scale = .6

    def input(self, key):
        if key != 'left mouse up':
            return

        self.ui.enabled = bool(level_editor.selection)
        if level_editor.selection and (mouse.left or held_keys['d']):
            self.fields['color'].color = level_editor.selection[0].color

            if len(level_editor.selection) == 1:
                selected = level_editor.selection[0]

                self.name_field.text_field.text_entity.text = selected.name
                for i, attr_name in enumerate(('world_x', 'world_y', 'world_z', 'world_rotation_x', 'world_rotation_y', 'world_rotation_z', 'world_scale_x', 'world_scale_y', 'world_scale_z')):
                    self.transform_fields[i].text = str(round(getattr(selected, attr_name),4))

                [destroy(e) for e in self.shader_inputs_parent.children]
                if selected.shader:
                    for i, (name, value) in enumerate(selected.shader.default_input.items()):
                        print('shader input', name, value)
                        b = Button(parent=self.shader_inputs_parent, model='quad', origin=(-.5,.5), text_origin=(-.5,0),
                            text_color=color.light_gray, text=f' {name}:', color=color.black90, highlight_color=color._32, y=-i,
                        )
                        b.text_entity.font = 'VeraMono.ttf'
                        b.text_entity.scale *= .5
                        b.text_entity.x = .025

            for name in ('model', 'texture', 'shader'):
                field_values = [getattr(e, name) for e in level_editor.selection]
                field_values = [e.name for e in field_values if hasattr(e, 'name')]
                field_values = tuple(set(field_values))
                # print('---', field_values)
                # print(field_values)
                if len(field_values) == 1:
                    self.fields[name].text_entity.text = (f'{name[0]}: {field_values[0]}')
                else:
                    self.fields[name].text_entity.text = f'{name[0]}: -----'
                # self.fields['texture'].text_entity.text = ('t: ' + selected.texture.name) if selected.texture else 't: None'
                # self.fields['shader'].text_entity.text = f'sh: {selected.shader.name}' if selected.shader else 's: None'


            # else:
            #     self.name_field.text_field.text_entity.text = '--------'
            #     self.fields['model'].text_entity.text = '--------'
            #     self.fields['texture'].text_entity.text = '--------'
            #     self.fields['color'].color = color._8
            #     self.fields['shader'].text_entity.text = '--------'
            #     [destroy(e) for e in self.shader_inputs_parent.children]

class MenuHandler(Entity):
    def __init__(self):
        super().__init__(parent=level_editor)
        self._state = None
        self.states = {
            'None' : None,
            'model_menu' : model_menu,
            'texture_menu' : texture_menu,
            'shader_menu' : shader_menu,
            'color_menu' : color_menu,
        }
        self.keybinds = {'m' : 'model_menu', 'v' : 'texture_menu', 'n' : 'shader_menu', 'b' : 'color_menu', 'escape' : 'None'}

    @property
    def state(self):
        return self._state

    @state.setter
    def state(self, value):
        target_state = self.states[value]
        if self._state == value:
            print('toggle:', target_state, 'from:', target_state.enabled, not target_state.enabled)
            target_state.enabled = not target_state.enabled
            return

        for key, e in self.states.items():        # only show set state and disable the rest
            if e:
                e.enabled = value == key

        self._state = value


    def input(self, key):
        if key == 'escape' and self.state != 'None':
            self.state = 'None'
            return
        # print(key, self.keybinds)
        if self.state != 'None':
            return

        if key in self.keybinds and level_editor.selection:
            self.state = self.keybinds[key]
            print('sets state:', self.keybinds[key], self.state)

class AssetMenu(Entity):
    def __init__(self):
        super().__init__(parent=level_editor.ui, enabled=False, z=-2, name=__class__.__name__)
        self.button_list = ButtonList({}, parent=self, font='VeraMono.ttf', x=-.25*.75, scale=.75)
        self.bg = Entity(parent=self.button_list, model='quad', collider='box', color=color.black33, on_click=self.disable, z=.1, scale=100)

    def on_enable(self):
        if not self.asset_names:
            print('no texture assets found')
            # return
        asset_dict = {name : Func(self.on_select_asset, name) for name in self.asset_names}
        self.button_list.button_dict = asset_dict
        self.button_list.y = len(asset_dict) / 2 * self.button_list.button_height * Text.size
        self.button_list.x = mouse.x
        self.button_list.y = mouse.y


class ModelMenu(AssetMenu):
    def on_enable(self):
        # self.model_names = [e.stem for e in application.internal_models_compressed_folder.glob('**/*.ursinamesh')]
        self.asset_names = ['cube', 'sphere', 'plane']
        for file_type in ('.bam', '.obj', '.ursinamesh'):
            self.asset_names += [e.stem for e in application.asset_folder.glob(f'**/*{file_type}') if not 'animation' in e.stem]

        super().on_enable()

    def on_select_asset(self, name):
        level_editor.current_scene.undo.record_undo([(level_editor.entities.index(e), 'model', e.model.name, name) for e in level_editor.selection])

        for e in level_editor.selection:
            e.model = name
            if name == 'cube':
                e.collider = 'cube'
            else:
                e.colllider = None

        menu_handler.state = 'None'


class TextureMenu(AssetMenu):
    def on_enable(self):
        search_for = ''

        self.asset_names = ['white_cube', 'brick', 'grass_tintable', 'radial_gradient', 'cog']
        for file_type in ('.png', '.jpg', '.jpeg'):
            self.asset_names += [e.stem for e in application.asset_folder.glob(f'**/{search_for}*{file_type}')]

        super().on_enable()

    def on_select_asset(self, name):
        level_editor.current_scene.undo.record_undo([(level_editor.entities.index(e), 'texture', e.texture, name) for e in level_editor.selection])
        for e in level_editor.selection:
            e.texture = name

        menu_handler.state = 'None'

class ShaderMenu(AssetMenu):
    def on_enable(self):
        self.asset_names = [
            'unlit_shader',
            'lit_with_shadows_shader',
            'triplanar_shader',
            'matcap_shader',
            'normals_shader',
        ]
        super().on_enable()

    def on_select_asset(self, name):
        menu_handler.state = 'None'
        level_editor.current_scene.undo.record_undo([(level_editor.entities.index(e), 'shader', e.shader, name) for e in level_editor.selection])
        for e in level_editor.selection:
            exec(f'from ursina.shaders import {name}')
            exec(f'e.shader = {name}')


class ColorMenu(Entity):
    def __init__(self):
        super().__init__(parent=level_editor.ui, enabled=False)
        self.bg = Entity(parent=self, collider='box', z=.1, color=color.black, alpha=.8, origin=(-.5,.5), scale=(.6,.15), position=(-.05,.03), model=Quad(aspect=.6/.15))

        self.h_slider = Slider(name='h', min=0, max=360, step=1, text='h', dynamic=True, world_parent=self, on_value_changed=self.on_slider_changed)
        self.h_slider.bg.color = color.white
        self.h_slider.bg.texture = 'rainbow'
        self.h_slider.bg.texture.filtering = True

        self.s_slider = Slider(name='s', min=0, max=100, step=1, default=50, text='s', dynamic=True, world_parent=self, on_value_changed=self.on_slider_changed)
        self.s_slider.bg.color = color.white
        self.s_slider.bg.model.colors = [color.white for i in self.s_slider.bg.model.vertices]

        self.v_slider = Slider(name='v', min=0, max=100, default=50, step=1, text='v', dynamic=True, world_parent=self, on_value_changed=self.on_slider_changed)
        self.v_slider.bg.model.colors = [color.black for i in self.v_slider.bg.model.vertices]
        self.v_slider.bg.color = color.white

        self.a_slider = Slider(name='a', min=0, max=100, default=100, step=1, text='a', dynamic=True, world_parent=self, on_value_changed=self.on_slider_changed)
        self.a_slider.bg.model.colors = [color.white for i in self.a_slider.bg.model.vertices]
        self.a_slider.bg.color = color.white
        for i, v in enumerate(self.a_slider.bg.model.vertices):
            if v[0] < 0:
                self.a_slider.bg.model.colors[i] = color.clear
        self.a_slider.bg.model.generate()

        for i, e in enumerate((self.h_slider, self.s_slider, self.v_slider, self.a_slider)):
            e.y = -i * .03
            e.knob.color = color.white

        self.scale *= .8

        self.bg = Entity(parent=self, model='quad', collider='box', visible_self=False, scale=10, z=1, on_click=self.close)
        self.apply_color = True     # set to False when you want to move the sliders but not update the color of the entities.


    def on_slider_changed(self):
        value = color.hsv(self.h_slider.value, self.s_slider.value/100, self.v_slider.value/100, self.a_slider.value/100)

        if self.apply_color:
            for e in level_editor.selection:
                e.color = value

        for i, v in enumerate(self.s_slider.bg.model.vertices):
            if v[0] < 0:
                self.s_slider.bg.model.colors[i] = color.gray
            else:
                self.s_slider.bg.model.colors[i] = color.hsv(value.h, 1, value.v)

        self.s_slider.bg.model.generate()

        for i, v in enumerate(self.v_slider.bg.model.vertices):
            if v[0] > 0:
                self.v_slider.bg.model.colors[i] = color.hsv(value.h, value.s, 1)

        self.v_slider.bg.model.generate()

        self.a_slider.bg.color = value


    def on_enable(self):
        for e in level_editor.selection:
            e.original_color = e.color

        self.apply_color = False
        self.h_slider.value = level_editor.selection[0].color.h
        self.s_slider.value = level_editor.selection[0].color.s * 100
        self.v_slider.value = level_editor.selection[0].color.v * 100
        self.a_slider.value = level_editor.selection[0].color.a * 100
        self.apply_color = True



    def close(self):
        menu_handler.state = 'None'
        level_editor.current_scene.undo.record_undo([(level_editor.entities.index(e), 'color', e.original_color, e.color) for e in level_editor.selection])



class Help(Button):
    def __init__(self, **kwargs):
        super().__init__(parent=level_editor.ui, text='?', scale=.025, model='circle', origin=(-.5,.5), text_origin=(0,0), position=window.top_left)
        self.tooltip = Text(
            position=self.position + Vec3(.05,-.05,-1),
            # wordwrap=0,
            font='VeraMono.ttf',
            enabled=False,
            text=dedent('''
                Hotkeys:
                n:          add new cube
                w:          move tool
                g:          quick move
                x/y/z:      hold to quick move on axis
                c:          quick rotate
                e:          scale tool
                s:          quick scale
                s + x/y/z:  quick scale on axis
                f:          move editor camera to point
                shift+f:    reset editor camera position
                shift+p:    toggle perspective/orthographic
                shift+d:    duplicate
            ''').strip(),
            background=True,
            scale=.25
        )
        self.tooltip.original_scale = .75

class Duplicator(Entity):
    def __init__(self, **kwargs):
        super().__init__(parent=level_editor, clones=None)
        self.plane = Entity(model='plane', collider='box', scale=Vec3(100,.1,100), enabled=False, visible=False)
        self.dragger = Draggable(parent=scene, model=None, collider=None, enabled=False)
        self.dragging = False
        self.start_position = None
        self.clone_from_position = None
        self.axis_lock = None
        self.axis_lock_gizmos = [
            Entity(model='cube', scale=Vec3(100,.01,.01), color=color.magenta, parent=self.dragger, unlit=True, enabled=False),
            Entity(model='cube', scale=Vec3(.01,100,.01), color=color.yellow, parent=self.dragger, unlit=True, enabled=False),
            Entity(model='cube', scale=Vec3(.01,.01,100), color=color.cyan, parent=self.dragger, unlit=True, enabled=False),
        ]

    def update(self):
        if self.plane.enabled:
            self.dragger.position = mouse.world_point
            if self.axis_lock is not None:

                self.axis_lock_gizmos[self.axis_lock].enabled = True
                if self.axis_lock == 0:
                    self.dragger.z = self.start_position.z
                if self.axis_lock == 2:
                    self.dragger.x = self.start_position.x


    def input(self, key):
        if held_keys['shift'] and key == 'd' and level_editor.selection:
            print('duplicate')
            self.clones = []
            for e in level_editor.selection:
                clone = deepcopy(e)
                clone.original_parent = level_editor.current_scene
                clone.color = e.color
                clone.shader = e.shader
                clone.origin = e.origin
                clone.selectable = True

                clone.collision = False
                self.clones.append(clone)

            level_editor.entities.extend(self.clones)
            level_editor.selection = self.clones
            level_editor.current_scene.undo.record_undo(('delete entities', [level_editor.entities.index(en) for en in self.clones], [repr(e) for e in self.clones],))

            self.clone_from_position = self.clones[-1].position
            self.plane.y = level_editor.selection[-1].world_y
            self.plane.enabled = True

            mouse.traverse_target = self.plane
            mouse.update()
            self.start_position = mouse.world_point
            self.dragger.world_position = self.start_position
            self.dragger.enabled = True
            self.axis_lock = None

            for e in level_editor.selection:
                e.world_parent = self.dragger




        elif self.plane.enabled and key == 'left mouse up':
            for e in self.dragger.children:
                e.world_parent = scene

            self.plane.enabled = False
            self.dragger.enabled = False
            mouse.traverse_target = scene
            [e.disable() for e in self.axis_lock_gizmos]
            level_editor.render_selection()

        elif self.plane.enabled and key == 'middle mouse down':
            if self.axis_lock == None:
                delta_position = (abs(self.dragger.x-self.start_position.x), abs(self.dragger.y-self.start_position.y), abs(self.dragger.z-self.start_position.z))
                max_val = max(delta_position)
                self.axis_lock = delta_position.index(max_val)
                for e in self.axis_lock_gizmos:
                    e.world_position = self.clones[-1].world_position
                # print('lock on axis:', delta_position, max_val, self.axis_lock)
            else:
                self.axis_lock = None


class PokeShape(Entity):
    default_values = Entity.default_values | dict(points=[Vec3(-.5,0,-.5), Vec3(.5,0,-.5), Vec3(.5,0,.5), Vec3(-.5,0,.5)], name='poke_shape') # combine dicts

    def __init__(self, points=[Vec3(-.5,0,-.5), Vec3(.5,0,-.5), Vec3(.5,0,.5), Vec3(-.5,0,.5)], **kwargs):

        self.original_parent = level_editor
        self.selectable = True
        self.highlight_color = color.blue
        super().__init__(**__class__.default_values | kwargs)
        level_editor.entities.append(self)
        self.model = Mesh()

        self.point_gizmos = LoopingList([Entity(parent=self, original_parent=self, position=e, selectable=False, name='PokeShape_point', is_gizmo=True) for e in points])
        self.add_new_point_renderer = Entity(model=Mesh(vertices=[], mode='point', thickness=.075), color=color.white, alpha=.5, texture='circle', unlit=True, is_gizmo=True, selectable=False, enabled=False, always_on_top=True)

        self.add_collider = False

        self.make_wall = True
        self.wall_parent = None
        if self.make_wall:
            self.wall_parent = Entity(parent=self, model=Mesh(), color=color.dark_gray, add_to_scene_entities=False)

        self.wall_height = 1
        self.wall_thickness = .1
        self.subdivisions = 3
        self.smoothing_distance = .1

        self._edit_mode = False
        self.generate()
        self.edit_mode = False


    def generate(self):
        import tripy
        self.point_gizmos = LoopingList([e for e in self.point_gizmos if e])
        polygon = LoopingList(Vec2(*e.get_position(relative_to=self).xz) for e in self.point_gizmos)

        if self.subdivisions:
            for j in range(self.subdivisions):
                smooth_polygon = LoopingList()
                for i, p in enumerate(polygon):
                    smooth_polygon.append(lerp(p, polygon[i-1], self.smoothing_distance))
                    smooth_polygon.append(lerp(p, polygon[i+1], self.smoothing_distance))
                polygon = smooth_polygon

        triangles = tripy.earclip(polygon)
        self.model.vertices = []
        for tri in triangles:
            for v in tri:
                self.model.vertices.append(Vec3(v[0], 0, v[1]))

        self.model.uvs = [Vec2(v[0],v[2])*1 for v in self.model.vertices]
        self.model.normals = [Vec3(0,1,0) for i in range(len(self.model.vertices))]
        self.model.generate()
        self.texture = 'grass'
        self.texture_scale = Vec2(.125)
        # [destroy(e) for e in self.wall_parent.children]

        if self.make_wall:
            pass
            polygon_3d = [Vec3(e[0], 0, e[1]) for e in polygon]
            polygon_3d.append(polygon_3d[0])
            self.wall_parent.model = Pipe(base_shape=Quad(0), path=polygon_3d)
            # wall_verts = []
            # for i, vert in enumerate(polygon):
            #     vert = Vec3(vert[0], 0, vert[1])
            #     next_vert = Vec3(polygon[i+1][0], 0, polygon[i+1][1])
            #
            #     wall_verts.extend((
            #         vert,
            #         vert + Vec3(0,-1,0),
            #         next_vert,
            #
            #         next_vert,
            #         vert + Vec3(0,-1,0),
            #         next_vert + Vec3(0,-1,0),
            #     ))
            # #     # wall = Entity(model='cube', origin_x=-.5, scale=.1, position=vert, scale_x=distance(vert, next_vert), color=color.blue, parent=self.wall_parent, add_to_scene_entities=False)
            # #     # wall.look_at(next_vert, 'right')
            # #
            # self.wall_parent.model.vertices = wall_verts
            # self.wall_parent.model.generate()


        # if self.add_collider:
        #     self.collider = self.model

        if self.edit_mode:
            self.add_new_point_renderer.model.vertices = []
            for i, e in enumerate(self.point_gizmos):
                self.add_new_point_renderer.model.vertices.append(lerp(self.point_gizmos[i].world_position, self.point_gizmos[i+1].world_position, .5))
                # self.add_new_point_renderer.model.vertices.append(self.point_gizmos[i].world_position)
            self.add_new_point_renderer.model.generate()

    def __deepcopy__(self, memo):
        return eval(repr(self))


    @property
    def points(self):
        return [e.position for e in self.point_gizmos]

    @property
    def edit_mode(self):
        return self._edit_mode

    @edit_mode.setter
    def edit_mode(self, value):

        print('set edit mode', value)
        self._edit_mode = value
        if value:
            [setattr(e, 'selectable', False) for e in level_editor.entities if not e == self]
            for e in self.point_gizmos:
                if not e in level_editor.entities:
                    level_editor.entities.append(e)

            [setattr(e, 'selectable', True) for e in self.point_gizmos]
            gizmo.subgizmos['y'].enabled = False
            gizmo.fake_gizmo.subgizmos['y'].enabled = False
            self.add_new_point_renderer.enabled = True
            self.collider = None
        else:
            [level_editor.entities.remove(e) for e in self.point_gizmos]
            [setattr(e, 'selectable', True) for e in level_editor.entities]
            if True in [e in level_editor.selection for e in self.point_gizmos]: # if point is selected when exiting edit mode, select the poke shape
                level_editor.selection = [self, ]

            gizmo.subgizmos['y'].enabled = True
            gizmo.fake_gizmo.subgizmos['y'].enabled = True
            self.add_new_point_renderer.enabled = False
            self.collider = 'mesh'
        level_editor.render_selection()


    def update(self):
        if self.edit_mode:
            if mouse.left or held_keys['d']:
                level_editor.render_selection()
                self.generate()


    def input(self, key):
        if key == 'tab':
            if not level_editor.selection:
                self.edit_mode = False

            if self in level_editor.selection or True in [e in level_editor.selection for e in self.point_gizmos]:
                self.edit_mode = not self.edit_mode

        if self.edit_mode and (key == 'left mouse down' or key == 'd'):
            if selector.get_hovered_entity():
                return
            points_in_range = [(distance_2d(world_position_to_screen_position(v), mouse.position), v) for v in self.add_new_point_renderer.model.vertices]
            points_in_range = [e for e in points_in_range if e[0] < .075/2]
            points_in_range.sort()

            closest_point = None
            if not points_in_range:
                return

            closest_point = points_in_range[0][1]
            print('add point')
            # i = self.point_gizmos.index(level_editor.selection[0])
            i = self.add_new_point_renderer.model.vertices.index(closest_point)

            new_point = Entity(parent=self, original_parent=self, position=lerp(self.point_gizmos[i].position, self.point_gizmos[i+1].position, .5), selectable=True, is_gizmo=True)
            level_editor.entities.append(new_point)
            self.point_gizmos.insert(i+1, new_point)
            level_editor.render_selection()
            if key == 'd':
                quick_grabber.input('d')
            #     time.sleep(1/60)
            #     level_editor.selection = [new_point, ]
            #     invoke(quick_grabber.input, 'd', delay=1/60)
            # self.generate()


        elif key == 'space':
            self.generate()

        elif key == 'double click' and level_editor.selection == [self, ] and selector.get_hovered_entity() == self:
            self.edit_mode = not self.edit_mode

        elif self.edit_mode and key.endswith(' up'):
            invoke(self.generate, delay=3/60)



class PipeEditor(Entity):
    def __init__(self, points=[Vec3(0,0,0), Vec3(0,1,0)], **kwargs):
        super().__init__(original_parent=level_editor, selectable=True, name='Pipe', **kwargs)
        level_editor.entities.append(self)
        self.point_gizmos = LoopingList([Entity(parent=self, original_parent=self, position=e, selectable=False, name='PipeEditor_point', is_gizmo=True) for e in points])
        self.model = Pipe()
        self.edit_mode = False
        self.add_collider = False

        self.generate()


    def generate(self):
        # self.model.path = [e.get_position(relative_to=self) for e in self.point_gizmos]
        # self.model.thicknesses = [e.scale.xz for e in self.point_gizmos]
        #
        # self.model.generate()
        self.model = Pipe(
            path = [e.get_position(relative_to=self) for e in self.point_gizmos],
            thicknesses = [e.scale.xz for e in self.point_gizmos]
        )
        print('GENERATE')
        self.texture = 'grass'

        if self.add_collider:
            self.collider = self.model


    def __deepcopy__(self, memo):
        return eval(repr(self))


    @property
    def points(self):
        return [e.position for e in self.point_gizmos]

    @property
    def edit_mode(self):
        return self._edit_mode

    @edit_mode.setter
    def edit_mode(self, value):
        print('set edit mode', value)
        self._edit_mode = value
        if value:
            [setattr(e, 'selectable', False) for e in level_editor.entities if not e == self]
            for e in self.point_gizmos:
                if not e in level_editor.entities:
                    level_editor.entities.append(e)

            [setattr(e, 'selectable', True) for e in self.point_gizmos]
        else:
            # print(self.point_gizmos[0] in level_editor.entities)
            [level_editor.entities.remove(e) for e in self.point_gizmos]
            [setattr(e, 'selectable', True) for e in level_editor.entities]
            if True in [e in level_editor.selection for e in self.point_gizmos]: # if point is selected when exiting edit mode, select the poke shape
                level_editor.selection = [self, ]

        level_editor.render_selection()


    def input(self, key):
        if key == 'tab':
            if self in level_editor.selection or True in [e in level_editor.selection for e in self.point_gizmos]:
                self.edit_mode = not self.edit_mode


        # elif key == '+' and len(level_editor.selection) == 1 and level_editor.selection[0] in self.point_gizmos:
        #     print('add point')
        #     i = self.point_gizmos.index(level_editor.selection[0])
        #
        #     new_point = Entity(parent=self, original_parent=self, position=lerp(self.point_gizmos[i].position, self.point_gizmos[i+1].position, .5), selectable=True, is_gizmo=True)
        #     level_editor.entities.append(new_point)
        #     self.point_gizmos.insert(i+1, new_point)
        #     level_editor.render_selection()
        #     # self.generate()


        elif key == 'space':
            self.generate()

        # elif key == 'double click' and level_editor.selection == [self, ] and selector.get_hovered_entity() == self:
        #     self.edit_mode = not self.edit_mode

        elif self.edit_mode and key.endswith(' up'):
            invoke(self.generate, delay=3/60)


class SunHandler(Entity):
    def __init__(self, **kwargs):
        super().__init__(parent=level_editor, **kwargs)
        self.sun = DirectionalLight(parent=level_editor, shadow_map_resolution=(2048,2048))
        self.sun.look_at(Vec3(-2,-1,-1))

    def input(self, key):
        if key == 'l':
            print('toggle sun')
            # self.sun.enabled = not self.sun.enabled
            self.sun.update_bounds()
            # for e in level_editor.entities:
            #     # e.shader = unlit_shader
            #     e.unlit = not e.unlit

from ursina.prefabs.radial_menu import RadialMenu
class RightClickMenu(Entity):
    def __init__(self):
        super().__init__(parent=level_editor.ui)
        self.radial_menu = RadialMenu(
            parent=level_editor.ui,
            buttons = (
                Button(highlight_color=color.azure, text='Model', on_click=Func(setattr, menu_handler, 'state', 'model_menu')),
                Button(highlight_color=color.azure, text='Tex', on_click=Func(setattr, menu_handler, 'state', 'texture_menu')),
                Button(highlight_color=color.azure, text='Col', on_click=Func(setattr, menu_handler, 'state', 'color_menu')),
                Button(highlight_color=color.azure, text='Sh', on_click=Func(setattr, menu_handler, 'state', 'shader_menu')),
                Button(highlight_color=color.black, text='del', scale=.5, color=color.red, on_click=deleter.delete_selected),
                Button(highlight_color=color.azure, text='collider'),
            ),
            enabled=False,
            scale=.05
        )

    def input(self, key):
        if key == 'right mouse down':
            self.start_click_pos = mouse.position

        if key == 'right mouse up':
            if level_editor.selection and sum(abs(e) for e in mouse.position-self.start_click_pos) < .005 and selector.get_hovered_entity() in level_editor.selection:
                self.radial_menu.enabled = True



class Search(Entity):
    def __init__(self, **kwargs):
        super().__init__(parent=level_editor.ui, **kwargs)

        self.input_field = InputField(parent=level_editor.ui, enabled=False)


    def input(self, key):
        if key == 'space' and level_editor.selection:
            self.input_field.enabled = True
            self.input_field.text = ''

        # elif len(key) == 1:
        #     print('---', self.input_field.text)


if __name__ == '__main__':
    # app = Ursina(size=(1280,720))
    app = Ursina(vsync=False)

# camera.fov = 90
level_editor = LevelEditor()


# AmbientLight(color=color._16)
sun_handler = SunHandler()

for x in range(8):
    for y in range(8):
        level_editor.scenes[x][y].undo = Undo()

gizmo = Gizmo()
level_editor.gizmo = gizmo
t = perf_counter()
rotation_gizmo = RotationGizmo()

print('-----', perf_counter() - t)

scale_gizmo = ScaleGizmo()
box_gizmo = BoxGizmo()
gizmo_toggler = GizmoToggler()

quick_grabber = QuickGrabber()   # requires gizmo, selector
QuickScale()    # requires scale_gizmo, gizmo_toggler, selector
QuickRotator()
RotateRelativeToView(target_entity=None)
selector = Selector()
selection_box = SelectionBox(model=Quad(0, mode='line'), origin=(-.5,-.5,0), scale=(0,0,1), color=color.white33, mode='new')

prefabs = [Cube, Pyramid, PokeShape]
level_editor.spawner = Spawner()
deleter = Deleter()
level_menu = LevelMenu()
level_editor.goto_scene = level_menu.goto_scene
duplicator = Duplicator()

model_menu = ModelMenu()
texture_menu = TextureMenu()
color_menu = ColorMenu()
shader_menu = ShaderMenu()
menu_handler = MenuHandler()
right_click_menu = RightClickMenu()
hierarchy_list = HierarchyList()
inspector = Inspector()
PointOfViewSelector()
Help()


# search = Search(parent=level_editor)

# import ursina
# ursina.editor.prefabs.poke_shape.level_editor = level_editor
# ursina.editor.prefabs.poke_shape.quick_grabber = quick_grabber

debug_text = Text(y=-.45)

# def update():
#     if level_editor.selection:
#         print(get_major_axis_relative_to_view(level_editor.selection[-1]))


def get_major_axis_relative_to_view(entity): # if we're looking at the entity from the right/left, return 0, top/bot:1, front/back: 2
    r = round(camera.back.dot(entity.right), 1)
    u = round(camera.back.dot(entity.up), 1)
    f = round(camera.back.dot(entity.forward), 1)
    dir = (r, u, f)
    axis_index = dir.index(max(dir, key=abs))
    is_positive_direction = dir[axis_index] > 0

    return axis_index, is_positive_direction
        # dir =
        # print('f:', camera.forward.dot(e.forward))
        # print('u:', camera.forward.dot(e.up))
        # print('r:', camera.forward.dot(e.right))
        # print('a')
        # debug_text.text = f'{round(Vec3(*level_editor.selection[-1].forward.normalized()), 0) + round(Vec3(*look_at_angle_helper.forward), 0)}'



# level_editor_toggler = Entity()
# def level_editor_toggler_input(key):
#     if key == 'escape':
#         level_editor.enabled = not level_editor.enabled
#
# level_editor_toggler.input = level_editor_toggler_input



# class Debug(Entity):
#     def input(self, key):
#         if key == 'space':
#             print(level_editor.selection)
#             # for e in level_editor.entities:
#             #     print(e.__class__.__name__)
# Debug()
    # t = Text(position=window.top_left + Vec2(.01,-.06))
    # def update():
    #     t.text = 'selection:\n' + '\n'.join([str(e) for e in level_editor.selection])
#
# class MeshEditor(Entity):
#     def __init__(self, **kwargs):
#         super().__init__()
#
#
#
#     for key, value in kwargs.items():
#         setattr(self, key, value)

# input_handler.bind('a', 'y')

if __name__ == '__main__':
    level_editor.goto_scene(0,0)
    level_editor.selection = [level_editor.entities[0], ]
    # middle = Entity(parent=camera.ui, model='quad', scale_x=.001, color=color.azure)
    # middle = Entity(parent=camera.ui, model='quad', scale_y=.001, color=color.azure)
    # color_menu.open()
    # from poke_shape import PokeShape
    # poke_shape = PokeShape(scale=4, points=[Vec3(-.5,0,-.5), Vec3(.5,0,-.5), Vec3(.5,0,-.25), Vec3(.75,0,-.25), Vec3(.75,0,.25), Vec3(.5,0,.25), Vec3(.5,0,.5), Vec3(-.5,0,.5)])
    # poke_shape = PokeShape(scale=4, points=[Vec3(-.5,0,-.5), Vec3(.5,0,-.5), Vec3(.5,0,-.25), Vec3(.75,0,-.25), Vec3(.75,0,.25), Vec3(.5,0,.25), Vec3(.5,0,.5), Vec3(.5,0,.55), Vec3(-.5,0,.5)])
    # level_editor.entities.append(poke_shape)
    # pipe = PipeEditor()
    # level_editor.entities.append(pipe)
<<<<<<< HEAD
=======
    def input(key):
        if key == 'space':
            import csv
            list_of_dicts = []

            fields = ['class', 'parent', 'position', 'rotation', 'scale']
            for e in level_editor.current_scene.entities:
                changes = e.get_changes()
                changes['class'] = e.__class__.__name__
                list_of_dicts.append(changes)
                for key in changes.keys():
                    if key not in fields:
                        fields.append(key)


            # print(list_of_dicts)
            name = level_editor.current_scene.name
            print('name ', name)
            out_path =  level_editor.scene_folder / f'{name}.csv'

            with out_path.open('w', encoding='UTF8') as file:
                writer = csv.DictWriter(file, fieldnames=fields, delimiter=';')
                writer.writeheader()
                writer.writerows(list_of_dicts)


>>>>>>> 40a56e48
    # from ursina.shaders import ssao_shader
    # camera.shader = ssao_shader
    Sky()
    app.run()<|MERGE_RESOLUTION|>--- conflicted
+++ resolved
@@ -2300,35 +2300,6 @@
     # level_editor.entities.append(poke_shape)
     # pipe = PipeEditor()
     # level_editor.entities.append(pipe)
-<<<<<<< HEAD
-=======
-    def input(key):
-        if key == 'space':
-            import csv
-            list_of_dicts = []
-
-            fields = ['class', 'parent', 'position', 'rotation', 'scale']
-            for e in level_editor.current_scene.entities:
-                changes = e.get_changes()
-                changes['class'] = e.__class__.__name__
-                list_of_dicts.append(changes)
-                for key in changes.keys():
-                    if key not in fields:
-                        fields.append(key)
-
-
-            # print(list_of_dicts)
-            name = level_editor.current_scene.name
-            print('name ', name)
-            out_path =  level_editor.scene_folder / f'{name}.csv'
-
-            with out_path.open('w', encoding='UTF8') as file:
-                writer = csv.DictWriter(file, fieldnames=fields, delimiter=';')
-                writer.writeheader()
-                writer.writerows(list_of_dicts)
-
-
->>>>>>> 40a56e48
     # from ursina.shaders import ssao_shader
     # camera.shader = ssao_shader
     Sky()
